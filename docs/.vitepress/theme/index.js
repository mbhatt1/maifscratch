import DefaultTheme from 'vitepress/theme'
import { onMounted, watch, nextTick } from 'vue'
import { useRoute } from 'vitepress'
import './custom.css'

export default {
  extends: DefaultTheme,
  setup() {
    const route = useRoute()
    
<<<<<<< HEAD
    const initMermaid = async () => {
      if (typeof window === 'undefined') {
        console.log('[Mermaid] Skipping - running on server')
        return null
      }
      
      console.log('[Mermaid] Initializing...')
      
      try {
        const { default: mermaid } = await import('mermaid')
        console.log('[Mermaid] Module loaded successfully')
        
        // Initialize mermaid with proper configuration
        mermaid.initialize({
          startOnLoad: false,
          theme: document.documentElement.classList.contains('dark') ? 'dark' : 'default',
          securityLevel: 'loose',
          flowchart: {
            useMaxWidth: true,
            htmlLabels: true,
            curve: 'basis'
          },
          sequence: {
            useMaxWidth: true,
            wrap: true
          },
          gantt: {
            useMaxWidth: true
          },
          journey: {
            useMaxWidth: true
          }
        })
        
        console.log('[Mermaid] Initialized successfully')
        return mermaid
      } catch (error) {
        console.error('[Mermaid] Failed to load:', error)
        return null
      }
    }
    
    const renderMermaidDiagrams = async () => {
      if (typeof window === 'undefined') {
        console.log('[Mermaid] Skipping render - running on server')
        return
      }
      
      console.log('[Mermaid] Starting diagram rendering...')
      
      // Debug: Let's see what code blocks are actually in the DOM
      const allCodeBlocks = document.querySelectorAll('pre code')
      console.log(`[Mermaid] Found ${allCodeBlocks.length} total code blocks`)
      
      allCodeBlocks.forEach((block, index) => {
        console.log(`[Mermaid] Code block ${index + 1}:`, {
          className: block.className,
          classList: Array.from(block.classList),
          textContent: block.textContent?.substring(0, 50) + '...'
        })
      })
      
      const mermaid = await initMermaid()
      if (!mermaid) {
        console.error('[Mermaid] Cannot render - mermaid not initialized')
        return
      }
      
      // Try multiple selectors to find mermaid code blocks
      const selectors = [
        'pre code.language-mermaid',
        'pre code[class*="language-mermaid"]',
        'pre code[class*="mermaid"]',
        'code.language-mermaid',
        'code[class*="language-mermaid"]',
        'code[class*="mermaid"]'
      ]
      
      let mermaidCodeBlocks = []
      
      for (const selector of selectors) {
        const blocks = document.querySelectorAll(selector)
        if (blocks.length > 0) {
          console.log(`[Mermaid] Selector "${selector}" found ${blocks.length} blocks`)
          mermaidCodeBlocks = Array.from(blocks)
          break
        } else {
          console.log(`[Mermaid] Selector "${selector}" found 0 blocks`)
        }
      }
      
      console.log(`[Mermaid] Total mermaid code blocks found: ${mermaidCodeBlocks.length}`)
      
      if (mermaidCodeBlocks.length === 0) {
        console.log('[Mermaid] No mermaid diagrams found - trying fallback approach')
        
        // Fallback: look for any code block containing mermaid-like content
        const allBlocks = Array.from(document.querySelectorAll('pre code'))
        mermaidCodeBlocks = allBlocks.filter(block => {
          const content = block.textContent || ''
          const isMermaid = content.trim().match(/^(graph|flowchart|sequenceDiagram|classDiagram|stateDiagram|erDiagram|journey|gantt|pie|gitGraph)/i)
          if (isMermaid) {
            console.log('[Mermaid] Found mermaid content by content analysis:', content.substring(0, 50))
          }
          return isMermaid
        })
        
        console.log(`[Mermaid] Fallback found ${mermaidCodeBlocks.length} potential mermaid blocks`)
      }
      
      if (mermaidCodeBlocks.length === 0) {
        console.log('[Mermaid] Still no mermaid diagrams found after fallback')
        return
      }
      
      for (let i = 0; i < mermaidCodeBlocks.length; i++) {
        const codeBlock = mermaidCodeBlocks[i]
        console.log(`[Mermaid] Processing block ${i + 1}/${mermaidCodeBlocks.length}`)
        
        // Skip if already processed
        if (codeBlock.hasAttribute('data-mermaid-processed')) {
          console.log(`[Mermaid] Block ${i + 1} already processed, skipping`)
          continue
        }
        
        const content = codeBlock.textContent || codeBlock.innerText
        if (!content.trim()) {
          console.log(`[Mermaid] Block ${i + 1} is empty, skipping`)
          continue
        }
        
        console.log(`[Mermaid] Block ${i + 1} content:`, content.trim())
        
        try {
          // Create unique ID
          const id = `mermaid-diagram-${Date.now()}-${i}`
          console.log(`[Mermaid] Rendering diagram with ID: ${id}`)
          
          // Create container div
          const container = document.createElement('div')
          container.className = 'mermaid-container'
          container.style.cssText = `
            text-align: center;
            margin: 2rem 0;
            padding: 1rem;
            border: 1px solid var(--vp-c-divider);
            border-radius: 8px;
            background: var(--vp-c-bg);
            overflow-x: auto;
          `
          
          // Render the diagram
          const { svg } = await mermaid.render(id, content.trim())
          console.log(`[Mermaid] Successfully rendered diagram ${i + 1}`)
          container.innerHTML = svg
          
          // Replace the pre element with the rendered diagram
          const preElement = codeBlock.closest('pre')
          if (preElement && preElement.parentNode) {
            preElement.parentNode.replaceChild(container, preElement)
            console.log(`[Mermaid] Replaced pre element for diagram ${i + 1}`)
          } else {
            console.error(`[Mermaid] Could not find parent pre element for diagram ${i + 1}`)
=======
    const initializeZoom = async () => {
      if (typeof window === 'undefined') return
      
      try {
        // Dynamic import of medium-zoom
        const mediumZoom = (await import('medium-zoom')).default
        
        // Initialize zoom for mermaid diagrams
        mediumZoom('.mermaid svg, .mermaid-diagram svg, [data-type="mermaid"] svg', {
          background: 'rgba(0, 0, 0, 0.8)',
          scrollOffset: 40,
          margin: 40
        })
        
        // Also zoom regular images
        mediumZoom('img:not(.no-zoom)', {
          background: 'rgba(0, 0, 0, 0.8)',
          scrollOffset: 40,
          margin: 40
        })
      } catch (error) {
        console.error('Failed to initialize zoom:', error)
      }
    }

    const enhanceMermaidDiagrams = () => {
      // Find all mermaid containers and make them more responsive
      const mermaidContainers = document.querySelectorAll('.mermaid, .mermaid-diagram, [data-type="mermaid"]')
      
      mermaidContainers.forEach(container => {
        const svg = container.querySelector('svg')
        if (svg) {
          // Make SVG responsive
          svg.style.maxWidth = '100%'
          svg.style.height = 'auto'
          svg.style.cursor = 'zoom-in'
          
          // Add a wrapper for better styling
          if (!container.classList.contains('mermaid-enhanced')) {
            container.classList.add('mermaid-enhanced')
            container.style.textAlign = 'center'
            container.style.margin = '2rem 0'
            container.style.padding = '1rem'
            container.style.border = '1px solid var(--vp-c-divider)'
            container.style.borderRadius = '8px'
            container.style.backgroundColor = 'var(--vp-c-bg-soft)'
            container.style.overflow = 'auto'
>>>>>>> dbf399cb
          }
          
          // Mark as processed
          codeBlock.setAttribute('data-mermaid-processed', 'true')
          
        } catch (error) {
          console.error(`[Mermaid] Rendering error for diagram ${i + 1}:`, error)
          
          // Create error display
          const errorDiv = document.createElement('div')
          errorDiv.className = 'mermaid-error'
          errorDiv.style.cssText = `
            color: #ef4444;
            background: #fef2f2;
            border: 1px solid #fecaca;
            border-radius: 8px;
            padding: 1rem;
            margin: 1rem 0;
            font-family: monospace;
          `
          errorDiv.textContent = `Mermaid Error: ${error.message}`
          
          const preElement = codeBlock.closest('pre')
          if (preElement && preElement.parentNode) {
            preElement.parentNode.replaceChild(errorDiv, preElement)
            console.log(`[Mermaid] Replaced pre element with error for diagram ${i + 1}`)
          }
          
          codeBlock.setAttribute('data-mermaid-processed', 'true')
        }
<<<<<<< HEAD
      }
      
      console.log('[Mermaid] Finished processing all diagrams')
    }
    
    // Render on mount
    onMounted(() => {
      console.log('[Mermaid] Component mounted, scheduling diagram rendering')
      nextTick(() => {
        setTimeout(() => {
          console.log('[Mermaid] Executing scheduled rendering')
          renderMermaidDiagrams()
        }, 500) // Increased timeout to ensure DOM is fully ready
=======
      })
    }

    const initializePage = () => {
      nextTick(() => {
        setTimeout(() => {
          enhanceMermaidDiagrams()
          initializeZoom()
        }, 500) // Give mermaid time to render
>>>>>>> dbf399cb
      })
    }

    onMounted(() => {
      initializePage()
    })
    
    // Re-render on route change
    watch(
      () => route.path,
<<<<<<< HEAD
      (newPath) => {
        console.log(`[Mermaid] Route changed to: ${newPath}, scheduling re-render`)
        nextTick(() => {
          setTimeout(() => {
            console.log('[Mermaid] Executing scheduled re-render')
            renderMermaidDiagrams()
          }, 500) // Increased timeout
        })
=======
      () => {
        initializePage()
>>>>>>> dbf399cb
      }
    )
  }
} <|MERGE_RESOLUTION|>--- conflicted
+++ resolved
@@ -8,171 +8,6 @@
   setup() {
     const route = useRoute()
     
-<<<<<<< HEAD
-    const initMermaid = async () => {
-      if (typeof window === 'undefined') {
-        console.log('[Mermaid] Skipping - running on server')
-        return null
-      }
-      
-      console.log('[Mermaid] Initializing...')
-      
-      try {
-        const { default: mermaid } = await import('mermaid')
-        console.log('[Mermaid] Module loaded successfully')
-        
-        // Initialize mermaid with proper configuration
-        mermaid.initialize({
-          startOnLoad: false,
-          theme: document.documentElement.classList.contains('dark') ? 'dark' : 'default',
-          securityLevel: 'loose',
-          flowchart: {
-            useMaxWidth: true,
-            htmlLabels: true,
-            curve: 'basis'
-          },
-          sequence: {
-            useMaxWidth: true,
-            wrap: true
-          },
-          gantt: {
-            useMaxWidth: true
-          },
-          journey: {
-            useMaxWidth: true
-          }
-        })
-        
-        console.log('[Mermaid] Initialized successfully')
-        return mermaid
-      } catch (error) {
-        console.error('[Mermaid] Failed to load:', error)
-        return null
-      }
-    }
-    
-    const renderMermaidDiagrams = async () => {
-      if (typeof window === 'undefined') {
-        console.log('[Mermaid] Skipping render - running on server')
-        return
-      }
-      
-      console.log('[Mermaid] Starting diagram rendering...')
-      
-      // Debug: Let's see what code blocks are actually in the DOM
-      const allCodeBlocks = document.querySelectorAll('pre code')
-      console.log(`[Mermaid] Found ${allCodeBlocks.length} total code blocks`)
-      
-      allCodeBlocks.forEach((block, index) => {
-        console.log(`[Mermaid] Code block ${index + 1}:`, {
-          className: block.className,
-          classList: Array.from(block.classList),
-          textContent: block.textContent?.substring(0, 50) + '...'
-        })
-      })
-      
-      const mermaid = await initMermaid()
-      if (!mermaid) {
-        console.error('[Mermaid] Cannot render - mermaid not initialized')
-        return
-      }
-      
-      // Try multiple selectors to find mermaid code blocks
-      const selectors = [
-        'pre code.language-mermaid',
-        'pre code[class*="language-mermaid"]',
-        'pre code[class*="mermaid"]',
-        'code.language-mermaid',
-        'code[class*="language-mermaid"]',
-        'code[class*="mermaid"]'
-      ]
-      
-      let mermaidCodeBlocks = []
-      
-      for (const selector of selectors) {
-        const blocks = document.querySelectorAll(selector)
-        if (blocks.length > 0) {
-          console.log(`[Mermaid] Selector "${selector}" found ${blocks.length} blocks`)
-          mermaidCodeBlocks = Array.from(blocks)
-          break
-        } else {
-          console.log(`[Mermaid] Selector "${selector}" found 0 blocks`)
-        }
-      }
-      
-      console.log(`[Mermaid] Total mermaid code blocks found: ${mermaidCodeBlocks.length}`)
-      
-      if (mermaidCodeBlocks.length === 0) {
-        console.log('[Mermaid] No mermaid diagrams found - trying fallback approach')
-        
-        // Fallback: look for any code block containing mermaid-like content
-        const allBlocks = Array.from(document.querySelectorAll('pre code'))
-        mermaidCodeBlocks = allBlocks.filter(block => {
-          const content = block.textContent || ''
-          const isMermaid = content.trim().match(/^(graph|flowchart|sequenceDiagram|classDiagram|stateDiagram|erDiagram|journey|gantt|pie|gitGraph)/i)
-          if (isMermaid) {
-            console.log('[Mermaid] Found mermaid content by content analysis:', content.substring(0, 50))
-          }
-          return isMermaid
-        })
-        
-        console.log(`[Mermaid] Fallback found ${mermaidCodeBlocks.length} potential mermaid blocks`)
-      }
-      
-      if (mermaidCodeBlocks.length === 0) {
-        console.log('[Mermaid] Still no mermaid diagrams found after fallback')
-        return
-      }
-      
-      for (let i = 0; i < mermaidCodeBlocks.length; i++) {
-        const codeBlock = mermaidCodeBlocks[i]
-        console.log(`[Mermaid] Processing block ${i + 1}/${mermaidCodeBlocks.length}`)
-        
-        // Skip if already processed
-        if (codeBlock.hasAttribute('data-mermaid-processed')) {
-          console.log(`[Mermaid] Block ${i + 1} already processed, skipping`)
-          continue
-        }
-        
-        const content = codeBlock.textContent || codeBlock.innerText
-        if (!content.trim()) {
-          console.log(`[Mermaid] Block ${i + 1} is empty, skipping`)
-          continue
-        }
-        
-        console.log(`[Mermaid] Block ${i + 1} content:`, content.trim())
-        
-        try {
-          // Create unique ID
-          const id = `mermaid-diagram-${Date.now()}-${i}`
-          console.log(`[Mermaid] Rendering diagram with ID: ${id}`)
-          
-          // Create container div
-          const container = document.createElement('div')
-          container.className = 'mermaid-container'
-          container.style.cssText = `
-            text-align: center;
-            margin: 2rem 0;
-            padding: 1rem;
-            border: 1px solid var(--vp-c-divider);
-            border-radius: 8px;
-            background: var(--vp-c-bg);
-            overflow-x: auto;
-          `
-          
-          // Render the diagram
-          const { svg } = await mermaid.render(id, content.trim())
-          console.log(`[Mermaid] Successfully rendered diagram ${i + 1}`)
-          container.innerHTML = svg
-          
-          // Replace the pre element with the rendered diagram
-          const preElement = codeBlock.closest('pre')
-          if (preElement && preElement.parentNode) {
-            preElement.parentNode.replaceChild(container, preElement)
-            console.log(`[Mermaid] Replaced pre element for diagram ${i + 1}`)
-          } else {
-            console.error(`[Mermaid] Could not find parent pre element for diagram ${i + 1}`)
-=======
     const initializeZoom = async () => {
       if (typeof window === 'undefined') return
       
@@ -220,52 +55,8 @@
             container.style.borderRadius = '8px'
             container.style.backgroundColor = 'var(--vp-c-bg-soft)'
             container.style.overflow = 'auto'
->>>>>>> dbf399cb
           }
-          
-          // Mark as processed
-          codeBlock.setAttribute('data-mermaid-processed', 'true')
-          
-        } catch (error) {
-          console.error(`[Mermaid] Rendering error for diagram ${i + 1}:`, error)
-          
-          // Create error display
-          const errorDiv = document.createElement('div')
-          errorDiv.className = 'mermaid-error'
-          errorDiv.style.cssText = `
-            color: #ef4444;
-            background: #fef2f2;
-            border: 1px solid #fecaca;
-            border-radius: 8px;
-            padding: 1rem;
-            margin: 1rem 0;
-            font-family: monospace;
-          `
-          errorDiv.textContent = `Mermaid Error: ${error.message}`
-          
-          const preElement = codeBlock.closest('pre')
-          if (preElement && preElement.parentNode) {
-            preElement.parentNode.replaceChild(errorDiv, preElement)
-            console.log(`[Mermaid] Replaced pre element with error for diagram ${i + 1}`)
-          }
-          
-          codeBlock.setAttribute('data-mermaid-processed', 'true')
         }
-<<<<<<< HEAD
-      }
-      
-      console.log('[Mermaid] Finished processing all diagrams')
-    }
-    
-    // Render on mount
-    onMounted(() => {
-      console.log('[Mermaid] Component mounted, scheduling diagram rendering')
-      nextTick(() => {
-        setTimeout(() => {
-          console.log('[Mermaid] Executing scheduled rendering')
-          renderMermaidDiagrams()
-        }, 500) // Increased timeout to ensure DOM is fully ready
-=======
       })
     }
 
@@ -275,7 +66,6 @@
           enhanceMermaidDiagrams()
           initializeZoom()
         }, 500) // Give mermaid time to render
->>>>>>> dbf399cb
       })
     }
 
@@ -286,19 +76,8 @@
     // Re-render on route change
     watch(
       () => route.path,
-<<<<<<< HEAD
-      (newPath) => {
-        console.log(`[Mermaid] Route changed to: ${newPath}, scheduling re-render`)
-        nextTick(() => {
-          setTimeout(() => {
-            console.log('[Mermaid] Executing scheduled re-render')
-            renderMermaidDiagrams()
-          }, 500) // Increased timeout
-        })
-=======
       () => {
         initializePage()
->>>>>>> dbf399cb
       }
     )
   }
